--- conflicted
+++ resolved
@@ -39,13 +39,8 @@
     box2convex_poly, boxes2poly,
     separate,grid_region, qhull
 )
-<<<<<<< HEAD
 
-from .plot import plot_partition, plot_transition_arrow
+#from .plot import plot_partition, plot_transition_arrow
 from .prop2partition import (
     Partition, MetricPartition, find_adjacent_regions
-)
-=======
-#from .plot import plot_partition, plot_transition_arrow
-from .prop2partition import Partition, MetricPartition, find_adjacent_regions
->>>>>>> 2cc9bcac
+)